--- conflicted
+++ resolved
@@ -37,10 +37,8 @@
 [A Lesson Is Learned]
 url = http://alessonislearned.com/
 
-<<<<<<< HEAD
 [Avas Demon]
 url = http://avasdemon.com/
-=======
+
 [Specimen B28]
-url = http://www.specimenb28.com/comic.html
->>>>>>> dd19f358
+url = http://www.specimenb28.com/comic.html