[Sinfest]
url = http://www.sinfest.net/

[Copper]
author = Kazu Kibuishi
desc = Kazu Kibuishi's beautiful, whimsical art project
url = http://www.boltcity.com/copper/

[Bob The Angry Flower]
url = http://www.angryflower.com/

[Marilith]
url = http://www.marilith.com/index.php

[Sluggy Freelance]
url = http://www.sluggy.com/

[Sexy Losers]
url = http://sexylosers.com/

[Narcolepsy Incorporated]
url = http://www.narcolepsyinc.com/Narcolepsy_Inc./home.html

[The Filthy Critic]
author = Mr Filthy
desc = Mr Filthy and his filthy movie reviews
url = http://www.bigempire.com/filthy/

[27b/6]
author = David Thorne
desc = the internet is a playground
url = http://www.27bslash6.com/

[Ishkur]
<<<<<<< HEAD
desc = From the pulpit, to a church of empty pews
url = http://www.ishkur.com/

[SS Myra]
author = Tom Walker
url = http://badmile.com/
=======
dec = From the pulpit, to a church of empty pews
url = http://www.ishkur.com/

[A Lesson Is Learned]
url = http://alessonislearned.com/
>>>>>>> d562b96d
<|MERGE_RESOLUTION|>--- conflicted
+++ resolved
@@ -32,17 +32,12 @@
 url = http://www.27bslash6.com/
 
 [Ishkur]
-<<<<<<< HEAD
 desc = From the pulpit, to a church of empty pews
 url = http://www.ishkur.com/
 
 [SS Myra]
 author = Tom Walker
 url = http://badmile.com/
-=======
-dec = From the pulpit, to a church of empty pews
-url = http://www.ishkur.com/
 
 [A Lesson Is Learned]
-url = http://alessonislearned.com/
->>>>>>> d562b96d
+url = http://alessonislearned.com/